--- conflicted
+++ resolved
@@ -758,17 +758,10 @@
 
 	// topology of a resource changes. Reset AZ-separated backend_quota
 	resInfoThings.Topology = liquid.AZAwareTopology
-<<<<<<< HEAD
-	serviceInfo.Resources["things"] = resInfoThings
+	srvInfo.Resources["things"] = resInfoThings
 	resThings.Quota = Some[int64](42)
 	resThings.PerAZ["az-one"].Quota = None[int64]()
 	resThings.PerAZ["az-two"].Quota = None[int64]()
-=======
-	srvInfo.Resources["things"] = resInfoThings
-	resThings.Quota = pointerTo(int64(42))
-	resThings.PerAZ["az-one"].Quota = nil
-	resThings.PerAZ["az-two"].Quota = nil
->>>>>>> 453dd0a5
 
 	mustT(t, job.ProcessOne(s.Ctx, withLabel))
 	mustT(t, job.ProcessOne(s.Ctx, withLabel))
