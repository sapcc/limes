/******************************************************************************
*
*  Copyright 2024 SAP SE
*
*  Licensed under the Apache License, Version 2.0 (the "License");
*  you may not use this file except in compliance with the License.
*  You may obtain a copy of the License at
*
*      http://www.apache.org/licenses/LICENSE-2.0
*
*  Unless required by applicable law or agreed to in writing, software
*  distributed under the License is distributed on an "AS IS" BASIS,
*  WITHOUT WARRANTIES OR CONDITIONS OF ANY KIND, either express or implied.
*  See the License for the specific language governing permissions and
*  limitations under the License.
*
******************************************************************************/

package manila

import (
	"context"
	"errors"
	"fmt"
	"math"
	"regexp"
	"strconv"
	"strings"
	"time"

	"github.com/gophercloud/gophercloud/v2"
	"github.com/gophercloud/gophercloud/v2/openstack"
	"github.com/gophercloud/gophercloud/v2/openstack/sharedfilesystems/apiversions"
	"github.com/gophercloud/gophercloud/v2/openstack/sharedfilesystems/v2/sharetypes"
	"github.com/prometheus/common/model"
	"github.com/sapcc/go-api-declarations/liquid"
	"github.com/sapcc/go-bits/liquidapi"
	"github.com/sapcc/go-bits/logg"
	"github.com/sapcc/go-bits/promquery"
)

type Logic struct {
	// configuration
	CapacityCalculation struct {
		CapacityBalance   float64 `json:"capacity_balance"`
		ShareNetworks     uint64  `json:"share_networks"`
		SharesPerPool     uint64  `json:"shares_per_pool"`
		SnapshotsPerShare uint64  `json:"snapshots_per_share"`
		WithSubcapacities bool    `json:"with_subcapacities"`
	} `json:"capacity_calculation"`
	VirtualShareTypes                   []VirtualShareType `json:"share_types"`
	PrometheusAPIConfigForAZAwareness   *promquery.Config  `json:"prometheus_api_for_az_awareness"`
	PrometheusAPIConfigForNetappMetrics *promquery.Config  `json:"prometheus_api_for_netapp_metrics"`
	// connections
	ManilaV2      *gophercloud.ServiceClient                                 `json:"-"`
	AZMetrics     *promquery.BulkQueryCache[azMetricsKey, azMetrics]         `json:"-"`
	NetappMetrics *promquery.BulkQueryCache[netappMetricsKey, netappMetrics] `json:"-"`
	// caches
	ShareTypeIDByName liquidapi.State[map[RealShareType]string] `json:"-"`
}

// Init implements the liquidapi.Logic interface.
func (l *Logic) Init(ctx context.Context, provider *gophercloud.ProviderClient, eo gophercloud.EndpointOpts) (err error) {
	if len(l.VirtualShareTypes) == 0 {
		return errors.New("missing required configuration field: share_types")
	}
	if l.CapacityCalculation.ShareNetworks == 0 {
		return errors.New("missing required configuration field: capacity_calculation.share_networks")
	}
	if l.CapacityCalculation.SharesPerPool == 0 {
		return errors.New("missing required configuration field: capacity_calculation.shares_per_pool")
	}
	if l.CapacityCalculation.SnapshotsPerShare == 0 {
		return errors.New("missing required configuration field: capacity_calculation.snapshots_per_share")
	}

	// initialize connection to Manila
	gophercloud.ServiceTypeAliases["shared-file-system"] = []string{"sharev2"}
	l.ManilaV2, err = openstack.NewSharedFileSystemV2(provider, eo)
	if err != nil {
		return err
	}
<<<<<<< HEAD

=======
	// Workaround for gophercloud 2.7.0 which gets the first found OpenStack URL for Manila.
	l.ManilaV2.Endpoint = strings.Replace(l.ManilaV2.Endpoint, "v1", "v2", 1)
>>>>>>> f6b2c62b
	microversion, err := l.findMicroversion(ctx, l.ManilaV2)
	if err != nil {
		return err
	}
	if microversion == 0 {
		return errors.New(`cannot find API microversion: no version of the form "2.x" found in advertisement`)
	}
	if microversion < 53 {
		return fmt.Errorf("need at least Manila microversion 2.53 (for replica quotas), but got 2.%d", microversion)
	}
	l.ManilaV2.Microversion = "2.53"

	// initialize connection to Prometheus
	if l.PrometheusAPIConfigForAZAwareness != nil && l.PrometheusAPIConfigForAZAwareness.ServerURL != "" {
		promClientForAZAwareness, err := l.PrometheusAPIConfigForAZAwareness.Connect()
		if err != nil {
			return err
		}
		l.AZMetrics = promquery.NewBulkQueryCache(azMetricsQueries, 2*time.Minute, promClientForAZAwareness)
	}

	if l.PrometheusAPIConfigForNetappMetrics != nil && l.PrometheusAPIConfigForNetappMetrics.ServerURL != "" {
		promClientForNetappMetrics, err := l.PrometheusAPIConfigForNetappMetrics.Connect()
		if err != nil {
			return err
		}
		l.NetappMetrics = promquery.NewBulkQueryCache(netappMetricsQueries, 2*time.Minute, promClientForNetappMetrics)
	}

	return nil
}

func (l *Logic) findMicroversion(ctx context.Context, client *gophercloud.ServiceClient) (int, error) {
	pager, err := apiversions.List(client).AllPages(ctx)
	if err != nil {
		return 0, err
	}
	versions, err := apiversions.ExtractAPIVersions(pager)
	if err != nil {
		return 0, err
	}

	versionRx := regexp.MustCompile(`^2\.(\d+)$`)
	for _, version := range versions {
		match := versionRx.FindStringSubmatch(version.Version)
		if match != nil {
			return strconv.Atoi(match[1])
		}
	}

	// no 2.x version found at all
	return 0, nil
}

// BuildServiceInfo implements the liquidapi.Logic interface.
func (l *Logic) BuildServiceInfo(ctx context.Context) (liquid.ServiceInfo, error) {
	// enumerate all share types to establish an ID-name mapping
	// (the Manila quota API exclusively deals with share type names,
	// but some Prometheus metrics need the share type ID)
	pager, err := sharetypes.List(l.ManilaV2, &sharetypes.ListOpts{IsPublic: "all"}).AllPages(ctx)
	if err != nil {
		return liquid.ServiceInfo{}, fmt.Errorf("cannot enumerate Manila share types: %w", err)
	}
	shareTypes, err := sharetypes.ExtractShareTypes(pager)
	if err != nil {
		return liquid.ServiceInfo{}, fmt.Errorf("cannot unmarshal Manila share types: %w", err)
	}
	shareTypeIDByName := make(map[RealShareType]string)
	for _, shareType := range shareTypes {
		shareTypeIDByName[RealShareType(shareType.Name)] = shareType.ID
	}
	l.ShareTypeIDByName.Set(shareTypeIDByName)

	// build ResourceInfo set
	topology := liquid.FlatTopology
	if l.AZMetrics != nil {
		topology = liquid.AZAwareTopology
	}
	resInfoForCapacity := liquid.ResourceInfo{
		Unit:                liquid.UnitGibibytes,
		Topology:            topology,
		HasCapacity:         true,
		HasQuota:            true,
		NeedsResourceDemand: true,
	}
	resInfoForSnapmirrorCapacity := liquid.ResourceInfo{
		Unit:                liquid.UnitGibibytes,
		Topology:            topology,
		HasCapacity:         true,
		HasQuota:            false,
		NeedsResourceDemand: true,
	}
	resInfoForObjects := liquid.ResourceInfo{
		Unit:        liquid.UnitNone,
		Topology:    topology,
		HasCapacity: true,
		HasQuota:    true,
	}

	resources := make(map[liquid.ResourceName]liquid.ResourceInfo, 5*len(l.VirtualShareTypes)+1)
	resources["share_networks"] = liquid.ResourceInfo{
		Unit:        liquid.UnitNone,
		Topology:    liquid.FlatTopology,
		HasCapacity: true,
		HasQuota:    true,
	}
	for _, vst := range l.VirtualShareTypes {
		resources[vst.SharesResourceName()] = resInfoForObjects
		resources[vst.SnapshotsResourceName()] = resInfoForObjects
		resources[vst.ShareCapacityResourceName()] = resInfoForCapacity
		resources[vst.SnapshotCapacityResourceName()] = resInfoForCapacity
		if l.NetappMetrics != nil {
			resources[vst.SnapmirrorCapacityResourceName()] = resInfoForSnapmirrorCapacity
		}
	}

	return liquid.ServiceInfo{
		Version:                         time.Now().Unix(),
		Resources:                       resources,
		UsageReportNeedsProjectMetadata: true,
		QuotaUpdateNeedsProjectMetadata: true,
	}, nil
}

////////////////////////////////////////////////////////////////////////////////
// Prometheus queries

const (
	// NOTE: In these queries, the `last_over_time(...[15m])` part guards against temporary unavailability of metrics resulting in spurious zero values.

	// queries for AZ awareness metrics
	shareCountQuery       = `count by (availability_zone_name, project_id, share_type_id) (max by (availability_zone_name, id, project_id, share_id, share_type_id) (last_over_time(openstack_manila_replicas_count_gauge[15m])))`
	shareCapacityQuery    = `sum   by (availability_zone_name, project_id, share_type_id) (max by (availability_zone_name, id, project_id, share_id, share_type_id) (last_over_time(openstack_manila_replicas_size_gauge[15m])))`
	snapshotCountQuery    = `count by (availability_zone_name, project_id, share_type_id) (max by (availability_zone_name, id, project_id, share_id, share_type_id) (last_over_time(openstack_manila_snapshot_count_gauge[15m])))`
	snapshotCapacityQuery = `sum   by (availability_zone_name, project_id, share_type_id) (max by (availability_zone_name, id, project_id, share_id, share_type_id) (last_over_time(openstack_manila_snapshot_size_gauge[15m])))`

	// queries for netapp-exporter metrics
	sharePhysicalUsageQuery      = `sum by (availability_zone, project_id, share_type) (max by (availability_zone, project_id, share_id, share_type) (last_over_time(netapp_volume_used_bytes         {project_id!="",share_type!="",volume_type!="dp",volume_state="online"}[15m])))`
	snapshotPhysicalUsageQuery   = `sum by (availability_zone, project_id, share_type) (max by (availability_zone, project_id, share_id, share_type) (last_over_time(netapp_volume_snapshot_used_bytes{project_id!="",share_type!="",volume_type!="dp",volume_state="online"}[15m])))`
	snapmirrorUsageQuery         = `sum by (availability_zone, project_id, share_type) (netapp_snapmirror_capacity_total_bytes_for_limes)`
	snapmirrorPhysicalUsageQuery = `sum by (availability_zone, project_id, share_type) (netapp_snapmirror_capacity_used_bytes_for_limes)`
)

type azMetricsKey struct {
	AvailabilityZone liquid.AvailabilityZone
	ProjectUUID      string
	ShareTypeID      string
}

func azMetricsKeyer(sample *model.Sample) azMetricsKey {
	return azMetricsKey{
		AvailabilityZone: liquid.AvailabilityZone(sample.Metric["availability_zone_name"]),
		ProjectUUID:      string(sample.Metric["project_id"]),
		ShareTypeID:      string(sample.Metric["share_type_id"]),
	}
}

type netappMetricsKey struct {
	AvailabilityZone liquid.AvailabilityZone
	ProjectUUID      string
	ShareTypeName    RealShareType
}

func netappMetricsKeyer(sample *model.Sample) netappMetricsKey {
	return netappMetricsKey{
		AvailabilityZone: liquid.AvailabilityZone(sample.Metric["availability_zone"]),
		ProjectUUID:      string(sample.Metric["project_id"]),
		ShareTypeName:    RealShareType(sample.Metric["share_type"]),
	}
}

type azMetrics struct {
	ShareCount          uint64
	ShareCapacityGiB    uint64
	SnapshotCount       uint64
	SnapshotCapacityGiB uint64
}

type netappMetrics struct {
	// all in GiB
	SharePhysicalUsage      uint64
	SnapshotPhysicalUsage   uint64
	SnapmirrorUsage         uint64
	SnapmirrorPhysicalUsage uint64
}

var (
	azMetricsQueries = []promquery.BulkQuery[azMetricsKey, azMetrics]{
		{
			Query:       shareCountQuery,
			Description: "shares usage data",
			Keyer:       azMetricsKeyer,
			Filler: func(entry *azMetrics, sample *model.Sample) {
				entry.ShareCount = roundUp(float64(sample.Value))
			},
		},
		{
			Query:       shareCapacityQuery,
			Description: "share_capacity usage data",
			Keyer:       azMetricsKeyer,
			Filler: func(entry *azMetrics, sample *model.Sample) {
				entry.ShareCapacityGiB = roundUp(float64(sample.Value))
			},
		},
		{
			Query:       snapshotCountQuery,
			Description: "share_snapshots usage data",
			Keyer:       azMetricsKeyer,
			Filler: func(entry *azMetrics, sample *model.Sample) {
				entry.SnapshotCount = roundUp(float64(sample.Value))
			},
			ZeroResultsIsNotAnError: true, // some regions legitimately do not have any snapshots
		},
		{
			Query:       snapshotCapacityQuery,
			Description: "snapshot_capacity usage data",
			Keyer:       azMetricsKeyer,
			Filler: func(entry *azMetrics, sample *model.Sample) {
				entry.SnapshotCapacityGiB = roundUp(float64(sample.Value))
			},
			ZeroResultsIsNotAnError: true, // some regions legitimately do not have any snapshots
		},
	}
	netappMetricsQueries = []promquery.BulkQuery[netappMetricsKey, netappMetrics]{
		{
			Query:       sharePhysicalUsageQuery,
			Description: "share_capacity physical usage data",
			Keyer:       netappMetricsKeyer,
			Filler: func(entry *netappMetrics, sample *model.Sample) {
				entry.SharePhysicalUsage = roundUpIntoGigabytes(float64(sample.Value))
			},
		},
		{
			Query:       snapshotPhysicalUsageQuery,
			Description: "snapshot_capacity physical usage data",
			Keyer:       netappMetricsKeyer,
			Filler: func(entry *netappMetrics, sample *model.Sample) {
				entry.SnapshotPhysicalUsage = roundUpIntoGigabytes(float64(sample.Value))
			},
			ZeroResultsIsNotAnError: true, // some regions legitimately do not have any snapshots
		},
		{
			Query:       snapmirrorUsageQuery,
			Description: "snapmirror_capacity usage data",
			Keyer:       netappMetricsKeyer,
			Filler: func(entry *netappMetrics, sample *model.Sample) {
				entry.SnapmirrorUsage = roundUpIntoGigabytes(float64(sample.Value))
			},
			ZeroResultsIsNotAnError: true, // some regions legitimately do not have any snapmirror deployments
		},
		{
			Query:       snapmirrorPhysicalUsageQuery,
			Description: "snapmirror_capacity physical usage data",
			Keyer:       netappMetricsKeyer,
			Filler: func(entry *netappMetrics, sample *model.Sample) {
				entry.SnapmirrorPhysicalUsage = roundUpIntoGigabytes(float64(sample.Value))
			},
			ZeroResultsIsNotAnError: true, // some regions legitimately do not have any snapmirror deployments
		},
	}
)

func roundUp(number float64) uint64 {
	return uint64(math.Ceil(number))
}

func roundUpIntoGigabytes(bytes float64) uint64 {
	return uint64(math.Ceil(bytes / (1 << 30)))
}<|MERGE_RESOLUTION|>--- conflicted
+++ resolved
@@ -80,12 +80,7 @@
 	if err != nil {
 		return err
 	}
-<<<<<<< HEAD
-
-=======
-	// Workaround for gophercloud 2.7.0 which gets the first found OpenStack URL for Manila.
-	l.ManilaV2.Endpoint = strings.Replace(l.ManilaV2.Endpoint, "v1", "v2", 1)
->>>>>>> f6b2c62b
+
 	microversion, err := l.findMicroversion(ctx, l.ManilaV2)
 	if err != nil {
 		return err
